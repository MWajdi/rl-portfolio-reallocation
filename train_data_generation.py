--- conflicted
+++ resolved
@@ -41,36 +41,10 @@
     
     data[timestamp_next] = (list(x_window), y_next)
     
-<<<<<<< HEAD
-    # Ensure proper types
-    df["timestamp"] = pd.to_datetime(df["timestamp"])
-    close_prices = df["close"].astype(float).values
-    timestamps = df["timestamp"].astype(str).values  # Convert timestamps to string for JSON keys
-    
-    data = {}
-    for i in tqdm(range(len(close_prices) - window_size), desc="Processing", unit=" samples"):
-        x_window = close_prices[i : i + window_size]
-        y_next = close_prices[i + window_size]
-        timestamp_next = timestamps[i + window_size]  # Use timestamp of Y as key
-        
-        data[timestamp_next] = (list(x_window), y_next)
-        
-        if len(data) >= max_samples:
-            break  # Stop if max_samples is reached
-    
-    with open(output_json, "w") as f:
-        json.dump(data, f, indent=4)
-    
-    print(f"Saved {len(data)} samples to {output_json}")
-
-
-create_train_json("BTC_data.csv", "BTC_train_data_new.json", window_size=100, max_samples=195000)
-=======
     if len(data) >= max_samples:
       break  # Stop if max_samples is reached
   
   with open(output_json, "w") as f:
     json.dump(data, f, indent=4)
   
-  print(f"Saved {len(data)} samples to {output_json}")
->>>>>>> def94664
+  print(f"Saved {len(data)} samples to {output_json}")